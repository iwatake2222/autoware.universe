//
//  Copyright 2022 Tier IV, Inc. All rights reserved.
//
//  Licensed under the Apache License, Version 2.0 (the "License");
//  you may not use this file except in compliance with the License.
//  You may obtain a copy of the License at
//
//      http://www.apache.org/licenses/LICENSE-2.0
//
//  Unless required by applicable law or agreed to in writing, software
//  distributed under the License is distributed on an "AS IS" BASIS,
//  WITHOUT WARRANTIES OR CONDITIONS OF ANY KIND, either express or implied.
//  See the License for the specific language governing permissions and
//  limitations under the License.
//

#include "manual_controller.hpp"

#include <QHBoxLayout>
#include <QString>
#include <QTimer>
#include <QVBoxLayout>
#include <rviz_common/display_context.hpp>

#include <memory>
#include <string>

using std::placeholders::_1;

namespace rviz_plugins
{

ManualController::ManualController(QWidget * parent) : rviz_common::Panel(parent)
{
  auto * state_layout = new QHBoxLayout;
  {
    // Enable Button
    enable_button_ptr_ = new QPushButton("Enable Manual Control");
    connect(enable_button_ptr_, SIGNAL(clicked()), SLOT(onClickEnableButton()));
    state_layout->addWidget(enable_button_ptr_);

    // Gate Mode
    auto * gate_prefix_label_ptr = new QLabel("GATE: ");
    gate_prefix_label_ptr->setAlignment(Qt::AlignRight);
    gate_mode_label_ptr_ = new QLabel("INIT");
    gate_mode_label_ptr_->setAlignment(Qt::AlignCenter);
    state_layout->addWidget(gate_prefix_label_ptr);
    state_layout->addWidget(gate_mode_label_ptr_);

    // Engage Status
    auto * engage_prefix_label_ptr = new QLabel("Engage: ");
    engage_prefix_label_ptr->setAlignment(Qt::AlignRight);
    engage_status_label_ptr_ = new QLabel("INIT");
    engage_status_label_ptr_->setAlignment(Qt::AlignCenter);
    state_layout->addWidget(engage_prefix_label_ptr);
    state_layout->addWidget(engage_status_label_ptr_);

    // Gear
    auto * gear_prefix_label_ptr = new QLabel("GEAR: ");
    gear_prefix_label_ptr->setAlignment(Qt::AlignRight);
    gear_label_ptr_ = new QLabel("INIT");
    gear_label_ptr_->setAlignment(Qt::AlignCenter);
    state_layout->addWidget(gear_prefix_label_ptr);
    state_layout->addWidget(gear_label_ptr_);
  }

  auto * cruise_velocity_layout = new QHBoxLayout();
  // Velocity Limit
  {
    cruise_velocity_button_ptr_ = new QPushButton("Set Cruise Velocity");
    cruise_velocity_input_ = new QSpinBox();
    cruise_velocity_input_->setRange(-100.0, 100.0);
    cruise_velocity_input_->setValue(0.0);
    cruise_velocity_input_->setSingleStep(5.0);
    connect(cruise_velocity_button_ptr_, SIGNAL(clicked()), this, SLOT(onClickCruiseVelocity()));
    cruise_velocity_layout->addWidget(cruise_velocity_button_ptr_);
    cruise_velocity_layout->addWidget(cruise_velocity_input_);
    cruise_velocity_layout->addWidget(new QLabel("  [km/h]"));
  }

  steering_slider_ptr_ = new QDial();
  steering_slider_ptr_->setRange(-90, 90);
  steering_slider_ptr_->setValue(0.0);
  connect(steering_slider_ptr_, SIGNAL(valueChanged(int)), this, SLOT(onManualSteering()));
  steering_angle_ptr_ = new QLabel();
  cruise_velocity_layout->addWidget(new QLabel("steering "));
  cruise_velocity_layout->addWidget(steering_slider_ptr_);
  cruise_velocity_layout->addWidget(steering_angle_ptr_);
  cruise_velocity_layout->addWidget(new QLabel("  [deg]"));

  // Layout
  auto * v_layout = new QVBoxLayout;
  v_layout->addLayout(state_layout);
  v_layout->addLayout(cruise_velocity_layout);
  setLayout(v_layout);

  auto * timer = new QTimer(this);
  connect(timer, &QTimer::timeout, this, &ManualController::update);
  timer->start(30);
}

void ManualController::update()
{
  if (!raw_node_) return;
  Control control_cmd;
  {
<<<<<<< HEAD
    control_cmd.stamp = raw_node_->get_clock()->now();
    control_cmd.lateral.steering_tire_angle = steering_angle_;
    control_cmd.longitudinal.velocity = cruise_velocity_;
    if (current_acceleration_) {
      /**
       * @brief Calculate desired acceleration by simple BackSteppingControl
       *  V = 0.5*(v-v_des)^2 >= 0
       *  D[V] = (D[v] - a_des)*(v-v_des) <=0
       *  a_des = k_const *(v - v_des) + a (k < 0 )
       */
      const double k = -0.5;
      const double v = current_velocity_;
      const double v_des = cruise_velocity_;
      const double a = *current_acceleration_;
      const double a_des = k * (v - v_des) + a;
      control_cmd.longitudinal.acceleration = std::clamp(a_des, -1.0, 1.0);
    }
=======
    ackermann.stamp = raw_node_->get_clock()->now();
    ackermann.lateral.steering_tire_angle = steering_angle_;
    ackermann.longitudinal.speed = cruise_velocity_;
    /**
     * @brief Calculate desired acceleration by simple BackSteppingControl
     *  V = 0.5*(v-v_des)^2 >= 0
     *  D[V] = (D[v] - a_des)*(v-v_des) <=0
     *  a_des = k_const *(v - v_des) + a (k < 0 )
     */
    const double k = -0.5;
    const double v = current_velocity_;
    const double v_des = cruise_velocity_;
    const double a = current_acceleration_;
    const double a_des = k * (v - v_des) + a;
    ackermann.longitudinal.acceleration = std::clamp(a_des, -1.0, 1.0);
>>>>>>> 71c56699
  }
  GearCommand gear_cmd;
  {
    const double eps = 0.001;
<<<<<<< HEAD
    if (control_cmd.longitudinal.velocity > eps) {
=======
    if (ackermann.longitudinal.speed > eps && current_velocity_ > -eps) {
>>>>>>> 71c56699
      gear_cmd.command = GearCommand::DRIVE;
    } else if (control_cmd.longitudinal.velocity < -eps && current_velocity_ < eps) {
      gear_cmd.command = GearCommand::REVERSE;
      control_cmd.longitudinal.acceleration *= -1.0;
    } else {
      gear_cmd.command = GearCommand::PARK;
    }
  }
  pub_control_command_->publish(control_cmd);
  pub_gear_cmd_->publish(gear_cmd);
}

void ManualController::onManualSteering()
{
  const double scale_factor = -0.25;
  steering_angle_ = scale_factor * steering_slider_ptr_->sliderPosition() * M_PI / 180.0;
  const QString steering_string =
    QString::fromStdString(std::to_string(steering_angle_ * 180.0 / M_PI));
  steering_angle_ptr_->setText(steering_string);
}

void ManualController::onClickCruiseVelocity()
{
  cruise_velocity_ = cruise_velocity_input_->value() / 3.6;
}

void ManualController::onInitialize()
{
  raw_node_ = this->getDisplayContext()->getRosNodeAbstraction().lock()->get_raw_node();

  sub_gate_mode_ = raw_node_->create_subscription<GateMode>(
    "/control/current_gate_mode", 10, std::bind(&ManualController::onGateMode, this, _1));

  sub_velocity_ = raw_node_->create_subscription<VelocityReport>(
    "/vehicle/status/velocity_status", 1, std::bind(&ManualController::onVelocity, this, _1));

  sub_engage_ = raw_node_->create_subscription<Engage>(
    "/api/autoware/get/engage", 10, std::bind(&ManualController::onEngageStatus, this, _1));

  sub_gear_ = raw_node_->create_subscription<GearReport>(
    "/vehicle/status/gear_status", 10, std::bind(&ManualController::onGear, this, _1));

  client_engage_ = raw_node_->create_client<EngageSrv>("/api/autoware/set/engage");

  pub_gate_mode_ = raw_node_->create_publisher<GateMode>("/control/gate_mode_cmd", rclcpp::QoS(1));

  pub_control_command_ = raw_node_->create_publisher<Control>(
    "/external/selected/control_cmd", rclcpp::QoS(1));

  pub_gear_cmd_ = raw_node_->create_publisher<GearCommand>("/external/selected/gear_cmd", 1);
}

void ManualController::onGateMode(const tier4_control_msgs::msg::GateMode::ConstSharedPtr msg)
{
  switch (msg->data) {
    case tier4_control_msgs::msg::GateMode::AUTO:
      gate_mode_label_ptr_->setText("Not Ready");
      gate_mode_label_ptr_->setStyleSheet("background-color: #00FF00;");
      break;

    case tier4_control_msgs::msg::GateMode::EXTERNAL:
      gate_mode_label_ptr_->setText("Ready");
      gate_mode_label_ptr_->setStyleSheet("background-color: #FFFF00;");
      break;

    default:
      gate_mode_label_ptr_->setText("UNKNOWN");
      gate_mode_label_ptr_->setStyleSheet("background-color: #FF0000;");
      break;
  }
}
void ManualController::onEngageStatus(const Engage::ConstSharedPtr msg)
{
  current_engage_ = msg->engage;
  if (current_engage_) {
    engage_status_label_ptr_->setText(QString::fromStdString("Ready"));
    engage_status_label_ptr_->setStyleSheet("background-color: #FFFF00;");
  } else {
    engage_status_label_ptr_->setText(QString::fromStdString("Not Ready"));
    engage_status_label_ptr_->setStyleSheet("background-color: #00FF00;");
  }
}

void ManualController::onVelocity(const VelocityReport::ConstSharedPtr msg)
{
  current_velocity_ = msg->longitudinal_velocity;
}

void ManualController::onAcceleration(const AccelWithCovarianceStamped::ConstSharedPtr msg)
{
  current_acceleration_ = msg->accel.accel.linear.x;
}

void ManualController::onGear(const GearReport::ConstSharedPtr msg)
{
  switch (msg->report) {
    case GearReport::PARK:
      gear_label_ptr_->setText("P");
      break;
    case GearReport::REVERSE:
      gear_label_ptr_->setText("R");
      break;
    case GearReport::DRIVE:
      gear_label_ptr_->setText("D");
      break;
    case GearReport::LOW:
      gear_label_ptr_->setText("L");
      break;
  }
}

void ManualController::onClickEnableButton()
{
  // gate mode
  {
    pub_gate_mode_->publish(tier4_control_msgs::build<GateMode>().data(GateMode::EXTERNAL));
  }
  // engage
  {
    auto req = std::make_shared<EngageSrv::Request>();
    req->engage = true;
    RCLCPP_DEBUG(raw_node_->get_logger(), "client request");
    if (!client_engage_->service_is_ready()) {
      RCLCPP_DEBUG(raw_node_->get_logger(), "client is unavailable");
      return;
    }
    client_engage_->async_send_request(
      req, []([[maybe_unused]] rclcpp::Client<EngageSrv>::SharedFuture result) {});
  }
}

}  // namespace rviz_plugins

#include <pluginlib/class_list_macros.hpp>
PLUGINLIB_EXPORT_CLASS(rviz_plugins::ManualController, rviz_common::Panel)<|MERGE_RESOLUTION|>--- conflicted
+++ resolved
@@ -104,7 +104,6 @@
   if (!raw_node_) return;
   Control control_cmd;
   {
-<<<<<<< HEAD
     control_cmd.stamp = raw_node_->get_clock()->now();
     control_cmd.lateral.steering_tire_angle = steering_angle_;
     control_cmd.longitudinal.velocity = cruise_velocity_;
@@ -118,36 +117,15 @@
       const double k = -0.5;
       const double v = current_velocity_;
       const double v_des = cruise_velocity_;
-      const double a = *current_acceleration_;
+      const double a = current_acceleration_;
       const double a_des = k * (v - v_des) + a;
       control_cmd.longitudinal.acceleration = std::clamp(a_des, -1.0, 1.0);
     }
-=======
-    ackermann.stamp = raw_node_->get_clock()->now();
-    ackermann.lateral.steering_tire_angle = steering_angle_;
-    ackermann.longitudinal.speed = cruise_velocity_;
-    /**
-     * @brief Calculate desired acceleration by simple BackSteppingControl
-     *  V = 0.5*(v-v_des)^2 >= 0
-     *  D[V] = (D[v] - a_des)*(v-v_des) <=0
-     *  a_des = k_const *(v - v_des) + a (k < 0 )
-     */
-    const double k = -0.5;
-    const double v = current_velocity_;
-    const double v_des = cruise_velocity_;
-    const double a = current_acceleration_;
-    const double a_des = k * (v - v_des) + a;
-    ackermann.longitudinal.acceleration = std::clamp(a_des, -1.0, 1.0);
->>>>>>> 71c56699
   }
   GearCommand gear_cmd;
   {
     const double eps = 0.001;
-<<<<<<< HEAD
-    if (control_cmd.longitudinal.velocity > eps) {
-=======
-    if (ackermann.longitudinal.speed > eps && current_velocity_ > -eps) {
->>>>>>> 71c56699
+    if (control_cmd.longitudinal.velocity > eps && current_velocity_ > -eps) {
       gear_cmd.command = GearCommand::DRIVE;
     } else if (control_cmd.longitudinal.velocity < -eps && current_velocity_ < eps) {
       gear_cmd.command = GearCommand::REVERSE;
