--- conflicted
+++ resolved
@@ -249,7 +249,7 @@
       // TODO(Horibe): prev_lat_acc should use the previous velocity, but use the current velocity
       // since the current filtering logic uses the current velocity.
       // when it's fixed, should be like this:
-      // prev_lat_acc = calculate_lateral_acceleration(cmd_start->longitudinal.speed,
+      // prev_lat_acc = calculate_lateral_acceleration(cmd_start->longitudinal.velocity,
       // cmd_start->lateral.steering_tire_angle, wheelbase);
       prev_tire_angle = cmd_start->lateral.steering_tire_angle;
     }
@@ -261,7 +261,7 @@
 
       ASSERT_GT(dt, 0.0) << "Invalid dt. Time must be strictly positive.";
 
-      lon_vel = cmd->longitudinal.speed;
+      lon_vel = cmd->longitudinal.velocity;
       const auto lon_acc = cmd->longitudinal.acceleration;
       const auto lon_jerk = (lon_acc - prev_lon_acc) / dt;
 
@@ -296,30 +296,7 @@
     const auto max_lat_acc_lim = *std::max_element(lat_acc_lim.begin(), lat_acc_lim.end());
     const auto max_lat_jerk_lim = *std::max_element(lat_jerk_lim.begin(), lat_jerk_lim.end());
 
-<<<<<<< HEAD
-    const auto dt = (cmd_received_times_.at(i_curr) - cmd_received_times_.at(i_prev)).seconds();
-    const auto lon_vel = cmd_curr->longitudinal.velocity;
-    const auto lon_acc = cmd_curr->longitudinal.acceleration;
-    const auto lon_jerk = (lon_acc - cmd_prev->longitudinal.acceleration) / dt;
-    const auto lat_acc =
-      lon_vel * lon_vel * std::tan(cmd_curr->lateral.steering_tire_angle) / wheelbase;
-
-    // TODO(Horibe): prev_lat_acc should use the previous velocity, but use the current velocity
-    // since the current filtering logic uses the current velocity.
-    const auto prev_lat_acc =
-      lon_vel * lon_vel * std::tan(cmd_prev->lateral.steering_tire_angle) / wheelbase;
-    const auto lat_jerk = (lat_acc - prev_lat_acc) / dt;
-
-    /* debug print */
-    // const auto steer = cmd_curr->lateral.steering_tire_angle;
-    // PRINT_VALUES(
-    //   dt, i_curr, i_prev, steer, lon_vel, prev_lon_vel, lon_acc, lon_jerk, lat_acc, prev_lat_acc,
-    //   prev_lat_acc2, lat_jerk, max_lon_acc_lim, max_lon_jerk_lim, max_lat_acc_lim,
-    //   max_lat_jerk_lim);
-
-=======
     constexpr auto threshold_scale = 1.1;
->>>>>>> 35642a6d
     // Output command must be smaller than maximum limit.
     // TODO(Horibe): check for each velocity range.
     if (std::abs(lon_vel) > 0.01) {
