// Copyright 2020 Tier IV, Inc.
//
// Licensed under the Apache License, Version 2.0 (the "License");
// you may not use this file except in compliance with the License.
// You may obtain a copy of the License at
//
//     http://www.apache.org/licenses/LICENSE-2.0
//
// Unless required by applicable law or agreed to in writing, software
// distributed under the License is distributed on an "AS IS" BASIS,
// WITHOUT WARRANTIES OR CONDITIONS OF ANY KIND, either express or implied.
// See the License for the specific language governing permissions and
// limitations under the License.
//
//
// Author: v1.0 Yukihiro Saito
///

#ifndef MULTI_OBJECT_TRACKER__MULTI_OBJECT_TRACKER_CORE_HPP_
#define MULTI_OBJECT_TRACKER__MULTI_OBJECT_TRACKER_CORE_HPP_

#include "multi_object_tracker/data_association/data_association.hpp"
#include "multi_object_tracker/debugger.hpp"
#include "multi_object_tracker/tracker/model/tracker_base.hpp"

#include <rclcpp/rclcpp.hpp>

#include <autoware_perception_msgs/msg/detected_objects.hpp>
#include <autoware_perception_msgs/msg/tracked_objects.hpp>
#include <geometry_msgs/msg/pose_stamped.hpp>

#include <tf2/LinearMath/Transform.h>
#include <tf2/convert.h>
#include <tf2/transform_datatypes.h>

#ifdef ROS_DISTRO_GALACTIC
#include <tf2_geometry_msgs/tf2_geometry_msgs.h>
#else
#include <tf2_geometry_msgs/tf2_geometry_msgs.hpp>
#endif

#include <tf2_ros/buffer.h>
#include <tf2_ros/transform_listener.h>

#include <list>
#include <map>
#include <memory>
#include <string>
#include <vector>

<<<<<<< HEAD
/**
 * @brief Debugger class for multi object tracker
 * @details This class is used to publish debug information of multi object tracker
 */
class TrackerDebugger
{
public:
  explicit TrackerDebugger(rclcpp::Node & node);
  void publishProcessingTime();
  void publishTentativeObjects(
    const autoware_perception_msgs::msg::TrackedObjects & tentative_objects) const;
  void startStopWatch();
  void startMeasurementTime(const rclcpp::Time & measurement_header_stamp);
  void setupDiagnostics();
  void checkDelay(diagnostic_updater::DiagnosticStatusWrapper & stat);
  struct DEBUG_SETTINGS
  {
    bool publish_processing_time;
    bool publish_tentative_objects;
    double diagnostics_warn_delay;
    double diagnostics_error_delay;
  } debug_settings_;
  double elapsed_time_from_sensor_input_ = 0.0;
  diagnostic_updater::Updater diagnostic_updater_;

private:
  void loadParameters();
  rclcpp::Node & node_;
  rclcpp::Publisher<autoware_perception_msgs::msg::TrackedObjects>::SharedPtr
    debug_tentative_objects_pub_;
  std::unique_ptr<tier4_autoware_utils::StopWatch<std::chrono::milliseconds>> stop_watch_ptr_;
  std::unique_ptr<tier4_autoware_utils::DebugPublisher> processing_time_publisher_;
  rclcpp::Time last_input_stamp_;
};

=======
>>>>>>> 35642a6d
class MultiObjectTracker : public rclcpp::Node
{
public:
  explicit MultiObjectTracker(const rclcpp::NodeOptions & node_options);

private:
  rclcpp::Publisher<autoware_perception_msgs::msg::TrackedObjects>::SharedPtr
    tracked_objects_pub_;
  rclcpp::Subscription<autoware_perception_msgs::msg::DetectedObjects>::SharedPtr
    detected_object_sub_;
  rclcpp::TimerBase::SharedPtr publish_timer_;  // publish timer

  // debugger class
  std::unique_ptr<TrackerDebugger> debugger_;

  tf2_ros::Buffer tf_buffer_;
  tf2_ros::TransformListener tf_listener_;

  std::map<std::uint8_t, std::string> tracker_map_;

  std::unique_ptr<tier4_autoware_utils::PublishedTimePublisher> published_time_publisher_;

  void onMeasurement(
    const autoware_perception_msgs::msg::DetectedObjects::ConstSharedPtr input_objects_msg);
  void onTimer();

  std::string world_frame_id_;  // tracking frame
  std::list<std::shared_ptr<Tracker>> list_tracker_;
  std::unique_ptr<DataAssociation> data_association_;

  void checkTrackerLifeCycle(
    std::list<std::shared_ptr<Tracker>> & list_tracker, const rclcpp::Time & time,
    const geometry_msgs::msg::Transform & self_transform);
  void sanitizeTracker(
    std::list<std::shared_ptr<Tracker>> & list_tracker, const rclcpp::Time & time);
  std::shared_ptr<Tracker> createNewTracker(
    const autoware_perception_msgs::msg::DetectedObject & object, const rclcpp::Time & time,
    const geometry_msgs::msg::Transform & self_transform) const;

  void publish(const rclcpp::Time & time) const;
  inline bool shouldTrackerPublish(const std::shared_ptr<const Tracker> tracker) const;
};

#endif  // MULTI_OBJECT_TRACKER__MULTI_OBJECT_TRACKER_CORE_HPP_<|MERGE_RESOLUTION|>--- conflicted
+++ resolved
@@ -48,44 +48,6 @@
 #include <string>
 #include <vector>
 
-<<<<<<< HEAD
-/**
- * @brief Debugger class for multi object tracker
- * @details This class is used to publish debug information of multi object tracker
- */
-class TrackerDebugger
-{
-public:
-  explicit TrackerDebugger(rclcpp::Node & node);
-  void publishProcessingTime();
-  void publishTentativeObjects(
-    const autoware_perception_msgs::msg::TrackedObjects & tentative_objects) const;
-  void startStopWatch();
-  void startMeasurementTime(const rclcpp::Time & measurement_header_stamp);
-  void setupDiagnostics();
-  void checkDelay(diagnostic_updater::DiagnosticStatusWrapper & stat);
-  struct DEBUG_SETTINGS
-  {
-    bool publish_processing_time;
-    bool publish_tentative_objects;
-    double diagnostics_warn_delay;
-    double diagnostics_error_delay;
-  } debug_settings_;
-  double elapsed_time_from_sensor_input_ = 0.0;
-  diagnostic_updater::Updater diagnostic_updater_;
-
-private:
-  void loadParameters();
-  rclcpp::Node & node_;
-  rclcpp::Publisher<autoware_perception_msgs::msg::TrackedObjects>::SharedPtr
-    debug_tentative_objects_pub_;
-  std::unique_ptr<tier4_autoware_utils::StopWatch<std::chrono::milliseconds>> stop_watch_ptr_;
-  std::unique_ptr<tier4_autoware_utils::DebugPublisher> processing_time_publisher_;
-  rclcpp::Time last_input_stamp_;
-};
-
-=======
->>>>>>> 35642a6d
 class MultiObjectTracker : public rclcpp::Node
 {
 public:
