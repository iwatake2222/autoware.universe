// Copyright 2023 TIER IV, Inc.
//
// Licensed under the Apache License, Version 2.0 (the "License");
// you may not use this file except in compliance with the License.
// You may obtain a copy of the License at
//
//     http://www.apache.org/licenses/LICENSE-2.0
//
// Unless required by applicable law or agreed to in writing, software
// distributed under the License is distributed on an "AS IS" BASIS,
// WITHOUT WARRANTIES OR CONDITIONS OF ANY KIND, either express or implied.
// See the License for the specific language governing permissions and
// limitations under the License.

#ifndef BEHAVIOR_PATH_PLANNER__SCENE_MODULE__DYNAMIC_AVOIDANCE__DYNAMIC_AVOIDANCE_MODULE_HPP_
#define BEHAVIOR_PATH_PLANNER__SCENE_MODULE__DYNAMIC_AVOIDANCE__DYNAMIC_AVOIDANCE_MODULE_HPP_

#include "behavior_path_planner_common/interface/scene_module_interface.hpp"

#include <rclcpp/rclcpp.hpp>
#include <tier4_autoware_utils/geometry/boost_geometry.hpp>

#include <autoware_vehicle_msgs/msg/turn_indicators_command.hpp>
#include <autoware_perception_msgs/msg/predicted_object.hpp>
#include <autoware_perception_msgs/msg/predicted_path.hpp>
#include <autoware_planning_msgs/msg/path_with_lane_id.hpp>
#include <tier4_planning_msgs/msg/avoidance_debug_msg.hpp>
#include <tier4_planning_msgs/msg/avoidance_debug_msg_array.hpp>

#include <algorithm>
#include <memory>
#include <optional>
#include <string>
#include <unordered_map>
#include <utility>
#include <vector>

namespace behavior_path_planner
{
using autoware_perception_msgs::msg::PredictedPath;
using tier4_autoware_utils::Polygon2d;

struct MinMaxValue
{
  double min_value{0.0};
  double max_value{0.0};
};

enum class PolygonGenerationMethod {
  EGO_PATH_BASE = 0,
  OBJECT_PATH_BASE,
};

struct DynamicAvoidanceParameters
{
  // common
  bool enable_debug_info{true};
  bool use_hatched_road_markings{true};

  // obstacle types to avoid
  bool avoid_car{true};
  bool avoid_truck{true};
  bool avoid_bus{true};
  bool avoid_trailer{true};
  bool avoid_unknown{false};
  bool avoid_bicycle{false};
  bool avoid_motorcycle{false};
  bool avoid_pedestrian{false};
  double max_obstacle_vel{0.0};
  double min_obstacle_vel{0.0};
  int successive_num_to_entry_dynamic_avoidance_condition{0};
  int successive_num_to_exit_dynamic_avoidance_condition{0};

  double min_obj_lat_offset_to_ego_path{0.0};
  double max_obj_lat_offset_to_ego_path{0.0};

  double min_time_to_start_cut_in{0.0};
  double min_lon_offset_ego_to_cut_in_object{0.0};
  double min_cut_in_object_vel{0.0};
  double max_time_from_outside_ego_path_for_cut_out{0.0};
  double min_cut_out_object_lat_vel{0.0};
  double min_cut_out_object_vel{0.0};
  double max_front_object_angle{0.0};
  double min_front_object_vel{0.0};
  double max_front_object_ego_path_lat_cover_ratio{0.0};
  double min_overtaking_crossing_object_vel{0.0};
  double max_overtaking_crossing_object_angle{0.0};
  double min_oncoming_crossing_object_vel{0.0};
  double max_oncoming_crossing_object_angle{0.0};

  // drivable area generation
  PolygonGenerationMethod polygon_generation_method{};
  double min_obj_path_based_lon_polygon_margin{0.0};
  double lat_offset_from_obstacle{0.0};
  double max_lat_offset_to_avoid{0.0};
  double max_time_for_lat_shift{0.0};
  double lpf_gain_for_lat_avoid_to_offset{0.0};

  double max_time_to_collision_overtaking_object{0.0};
  double start_duration_to_avoid_overtaking_object{0.0};
  double end_duration_to_avoid_overtaking_object{0.0};
  double duration_to_hold_avoidance_overtaking_object{0.0};

  double max_time_to_collision_oncoming_object{0.0};
  double start_duration_to_avoid_oncoming_object{0.0};
  double end_duration_to_avoid_oncoming_object{0.0};
};

class DynamicAvoidanceModule : public SceneModuleInterface
{
public:
  struct DynamicAvoidanceObject
  {
    DynamicAvoidanceObject(
      const PredictedObject & predicted_object, const double arg_vel, const double arg_lat_vel,
      const bool arg_is_object_on_ego_path,
      const std::optional<rclcpp::Time> & arg_latest_time_inside_ego_path)
    : uuid(tier4_autoware_utils::toHexString(predicted_object.object_id)),
      pose(predicted_object.kinematics.initial_pose_with_covariance.pose),
      shape(predicted_object.shape),
      vel(arg_vel),
      lat_vel(arg_lat_vel),
      is_object_on_ego_path(arg_is_object_on_ego_path),
      latest_time_inside_ego_path(arg_latest_time_inside_ego_path)
    {
      for (const auto & path : predicted_object.kinematics.predicted_paths) {
        predicted_paths.push_back(path);
      }
    }

    std::string uuid{};
    geometry_msgs::msg::Pose pose{};
    autoware_perception_msgs::msg::Shape shape;
    double vel{0.0};
    double lat_vel{0.0};
    bool is_object_on_ego_path{false};
    std::optional<rclcpp::Time> latest_time_inside_ego_path{std::nullopt};
    std::vector<autoware_perception_msgs::msg::PredictedPath> predicted_paths{};

    // NOTE: Previous values of the following are used for low-pass filtering.
    //       Therefore, they has to be initialized as nullopt.
    std::optional<MinMaxValue> lon_offset_to_avoid{std::nullopt};
    std::optional<MinMaxValue> lat_offset_to_avoid{std::nullopt};
    bool is_collision_left{false};
    bool should_be_avoided{false};
    std::vector<PathPointWithLaneId> ref_path_points_for_obj_poly;

    void update(
      const MinMaxValue & arg_lon_offset_to_avoid, const MinMaxValue & arg_lat_offset_to_avoid,
      const bool arg_is_collision_left, const bool arg_should_be_avoided,
      const std::vector<PathPointWithLaneId> & arg_ref_path_points_for_obj_poly)
    {
      lon_offset_to_avoid = arg_lon_offset_to_avoid;
      lat_offset_to_avoid = arg_lat_offset_to_avoid;
      is_collision_left = arg_is_collision_left;
      should_be_avoided = arg_should_be_avoided;
      ref_path_points_for_obj_poly = arg_ref_path_points_for_obj_poly;
    }
  };

  struct TargetObjectsManager
  {
    TargetObjectsManager(const int arg_max_count, const int arg_min_count)
    : max_count_(arg_max_count), min_count_(arg_min_count)
    {
    }
    int max_count_{0};
    int min_count_{0};

    void initialize() { current_uuids_.clear(); }
    void updateObject(const std::string & uuid, const DynamicAvoidanceObject & object)
    {
      // add/update object
      if (object_map_.count(uuid) != 0) {
        object_map_.at(uuid) = object;
      } else {
        object_map_.emplace(uuid, object);
      }

      // increase counter
      if (counter_map_.count(uuid) != 0) {
        counter_map_.at(uuid) = std::min(max_count_ + 1, std::max(1, counter_map_.at(uuid) + 1));
      } else {
        counter_map_.emplace(uuid, 1);
      }

      // memorize uuid
      current_uuids_.push_back(uuid);
    }

    void finalize()
    {
      // decrease counter for not updated uuids
      std::vector<std::string> not_updated_uuids;
      for (const auto & object : object_map_) {
        if (
          std::find(current_uuids_.begin(), current_uuids_.end(), object.first) ==
          current_uuids_.end()) {
          not_updated_uuids.push_back(object.first);
        }
      }
      for (const auto & uuid : not_updated_uuids) {
        if (counter_map_.count(uuid) != 0) {
          counter_map_.at(uuid) = std::max(min_count_ - 1, std::min(-1, counter_map_.at(uuid) - 1));
        } else {
          counter_map_.emplace(uuid, -1);
        }
      }

      // remove objects whose counter is lower than threshold
      std::vector<std::string> obsolete_uuids;
      for (const auto & counter : counter_map_) {
        if (counter.second < min_count_) {
          obsolete_uuids.push_back(counter.first);
        }
      }
      for (const auto & obsolete_uuid : obsolete_uuids) {
        counter_map_.erase(obsolete_uuid);
        object_map_.erase(obsolete_uuid);
      }
    }
    std::vector<DynamicAvoidanceObject> getValidObjects() const
    {
      std::vector<DynamicAvoidanceObject> objects;
      for (const auto & object : object_map_) {
        if (counter_map_.count(object.first) != 0) {
          if (max_count_ <= counter_map_.at(object.first)) {
            objects.push_back(object.second);
          }
        }
      }
      return objects;
    }
    std::optional<DynamicAvoidanceObject> getValidObject(const std::string & uuid) const
    {
      // add/update object
      if (counter_map_.count(uuid) == 0) {
        return std::nullopt;
      }
      if (counter_map_.at(uuid) < max_count_) {
        return std::nullopt;
      }
      if (object_map_.count(uuid) == 0) {
        return std::nullopt;
      }
      return object_map_.at(uuid);
    }
    void updateObject(
      const std::string & uuid, const MinMaxValue & lon_offset_to_avoid,
      const MinMaxValue & lat_offset_to_avoid, const bool is_collision_left,
      const bool should_be_avoided,
      const std::vector<PathPointWithLaneId> & ref_path_points_for_obj_poly)
    {
      if (object_map_.count(uuid) != 0) {
        object_map_.at(uuid).update(
          lon_offset_to_avoid, lat_offset_to_avoid, is_collision_left, should_be_avoided,
          ref_path_points_for_obj_poly);
      }
    }

    std::vector<std::string> current_uuids_;
    // NOTE: positive is for meeting entry condition, and negative is for exiting.
    std::unordered_map<std::string, int> counter_map_;
    std::unordered_map<std::string, DynamicAvoidanceObject> object_map_;
  };

  struct DecisionWithReason
  {
    bool decision;
    std::string reason{""};
  };

  DynamicAvoidanceModule(
    const std::string & name, rclcpp::Node & node,
    std::shared_ptr<DynamicAvoidanceParameters> parameters,
    const std::unordered_map<std::string, std::shared_ptr<RTCInterface>> & rtc_interface_ptr_map,
    std::unordered_map<std::string, std::shared_ptr<ObjectsOfInterestMarkerInterface>> &
      objects_of_interest_marker_interface_ptr_map);

  void updateModuleParams(const std::any & parameters) override
  {
    parameters_ = std::any_cast<std::shared_ptr<DynamicAvoidanceParameters>>(parameters);
  }

  bool isExecutionRequested() const override;
  bool isExecutionReady() const override;
  // TODO(someone): remove this, and use base class function
  BehaviorModuleOutput plan() override;
  BehaviorModuleOutput planWaitingApproval() override;
  CandidateOutput planCandidate() const override;
  void updateData() override;
  void acceptVisitor(
    [[maybe_unused]] const std::shared_ptr<SceneModuleVisitor> & visitor) const override
  {
  }

private:
  struct LatLonOffset
  {
    const size_t nearest_idx;
    const double max_lat_offset;
    const double min_lat_offset;
    const double max_lon_offset;
    const double min_lon_offset;
  };

  bool canTransitSuccessState() override;

  bool canTransitFailureState() override { return false; }

  bool canTransitIdleToRunningState() override { return false; }

  bool isLabelTargetObstacle(const uint8_t label) const;
  void updateTargetObjects();
  void updateRefPathBeforeLaneChange(const std::vector<PathPointWithLaneId> & ego_ref_path_points);
  bool willObjectCutIn(
    const std::vector<PathPointWithLaneId> & ego_path, const PredictedPath & predicted_path,
    const double obj_tangent_vel, const LatLonOffset & lat_lon_offset) const;
  DecisionWithReason willObjectCutOut(
    const double obj_tangent_vel, const double obj_normal_vel, const bool is_object_left,
    const std::optional<DynamicAvoidanceObject> & prev_object) const;
  bool willObjectBeOutsideEgoChangingPath(
    const geometry_msgs::msg::Pose & obj_pose,
    const autoware_auto_perception_msgs::msg::Shape & obj_shape, const double obj_vel) const;
  bool isObjectFarFromPath(
    const PredictedObject & predicted_object, const double obj_dist_to_path) const;
  double calcTimeToCollision(
    const std::vector<PathPointWithLaneId> & ego_path, const geometry_msgs::msg::Pose & obj_pose,
    const double obj_tangent_vel, const LatLonOffset & lat_lon_offset) const;
  std::optional<std::pair<size_t, size_t>> calcCollisionSection(
    const std::vector<PathPointWithLaneId> & ego_path, const PredictedPath & obj_path) const;
  LatLonOffset getLateralLongitudinalOffset(
    const std::vector<PathPointWithLaneId> & ego_path, const geometry_msgs::msg::Pose & obj_pose,
<<<<<<< HEAD
    const autoware_perception_msgs::msg::Shape & obj_shape) const;
=======
    const autoware_auto_perception_msgs::msg::Shape & obj_shape) const;
  double calcValidLengthToAvoid(
    const PredictedPath & obj_path, const geometry_msgs::msg::Pose & obj_pose,
    const autoware_auto_perception_msgs::msg::Shape & obj_shape) const;
>>>>>>> 2e2f1847
  MinMaxValue calcMinMaxLongitudinalOffsetToAvoid(
    const std::vector<PathPointWithLaneId> & ref_path_points_for_obj_poly,
    const geometry_msgs::msg::Pose & obj_pose, const Polygon2d & obj_points, const double obj_vel,
    const PredictedPath & obj_path, const autoware_auto_perception_msgs::msg::Shape & obj_shape,
    const double time_to_collision) const;
  std::optional<MinMaxValue> calcMinMaxLateralOffsetToAvoid(
    const std::vector<PathPointWithLaneId> & ref_path_points_for_obj_poly,
    const Polygon2d & obj_points, const double obj_vel, const bool is_collision_left,
    const double obj_normal_vel, const std::optional<DynamicAvoidanceObject> & prev_object) const;

  std::pair<lanelet::ConstLanelets, lanelet::ConstLanelets> getAdjacentLanes(
    const double forward_distance, const double backward_distance) const;
  std::optional<tier4_autoware_utils::Polygon2d> calcEgoPathBasedDynamicObstaclePolygon(
    const DynamicAvoidanceObject & object) const;
  std::optional<tier4_autoware_utils::Polygon2d> calcObjectPathBasedDynamicObstaclePolygon(
    const DynamicAvoidanceObject & object) const;

  void printIgnoreReason(const std::string & obj_uuid, const std::string & reason)
  {
    const auto reason_text =
      "[DynamicAvoidance] Ignore obstacle (%s)" + (reason == "" ? "." : " since " + reason + ".");
    RCLCPP_INFO_EXPRESSION(
      getLogger(), parameters_->enable_debug_info, reason_text.c_str(), obj_uuid.c_str());
  }

  std::vector<DynamicAvoidanceModule::DynamicAvoidanceObject> target_objects_;
  // std::vector<DynamicAvoidanceModule::DynamicAvoidanceObject> prev_target_objects_;
  std::optional<std::vector<PathPointWithLaneId>> prev_input_ref_path_points_{std::nullopt};
  std::optional<std::vector<PathPointWithLaneId>> ref_path_before_lane_change_{std::nullopt};
  std::shared_ptr<DynamicAvoidanceParameters> parameters_;

  TargetObjectsManager target_objects_manager_;
};
}  // namespace behavior_path_planner

#endif  // BEHAVIOR_PATH_PLANNER__SCENE_MODULE__DYNAMIC_AVOIDANCE__DYNAMIC_AVOIDANCE_MODULE_HPP_<|MERGE_RESOLUTION|>--- conflicted
+++ resolved
@@ -321,7 +321,7 @@
     const std::optional<DynamicAvoidanceObject> & prev_object) const;
   bool willObjectBeOutsideEgoChangingPath(
     const geometry_msgs::msg::Pose & obj_pose,
-    const autoware_auto_perception_msgs::msg::Shape & obj_shape, const double obj_vel) const;
+    const autoware_perception_msgs::msg::Shape & obj_shape, const double obj_vel) const;
   bool isObjectFarFromPath(
     const PredictedObject & predicted_object, const double obj_dist_to_path) const;
   double calcTimeToCollision(
@@ -331,18 +331,14 @@
     const std::vector<PathPointWithLaneId> & ego_path, const PredictedPath & obj_path) const;
   LatLonOffset getLateralLongitudinalOffset(
     const std::vector<PathPointWithLaneId> & ego_path, const geometry_msgs::msg::Pose & obj_pose,
-<<<<<<< HEAD
     const autoware_perception_msgs::msg::Shape & obj_shape) const;
-=======
-    const autoware_auto_perception_msgs::msg::Shape & obj_shape) const;
   double calcValidLengthToAvoid(
     const PredictedPath & obj_path, const geometry_msgs::msg::Pose & obj_pose,
-    const autoware_auto_perception_msgs::msg::Shape & obj_shape) const;
->>>>>>> 2e2f1847
+    const autoware_perception_msgs::msg::Shape & obj_shape) const;
   MinMaxValue calcMinMaxLongitudinalOffsetToAvoid(
     const std::vector<PathPointWithLaneId> & ref_path_points_for_obj_poly,
     const geometry_msgs::msg::Pose & obj_pose, const Polygon2d & obj_points, const double obj_vel,
-    const PredictedPath & obj_path, const autoware_auto_perception_msgs::msg::Shape & obj_shape,
+    const PredictedPath & obj_path, const autoware_perception_msgs::msg::Shape & obj_shape,
     const double time_to_collision) const;
   std::optional<MinMaxValue> calcMinMaxLateralOffsetToAvoid(
     const std::vector<PathPointWithLaneId> & ref_path_points_for_obj_poly,
