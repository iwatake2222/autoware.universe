// Copyright 2020 Tier IV, Inc.
//
// Licensed under the Apache License, Version 2.0 (the "License");
// you may not use this file except in compliance with the License.
// You may obtain a copy of the License at
//
//     http://www.apache.org/licenses/LICENSE-2.0
//
// Unless required by applicable law or agreed to in writing, software
// distributed under the License is distributed on an "AS IS" BASIS,
// WITHOUT WARRANTIES OR CONDITIONS OF ANY KIND, either express or implied.
// See the License for the specific language governing permissions and
// limitations under the License.

#ifndef SCENE_INTERSECTION_HPP_
#define SCENE_INTERSECTION_HPP_

#include "util_type.hpp"

#include <behavior_velocity_planner_common/scene_module_interface.hpp>
#include <behavior_velocity_planner_common/utilization/state_machine.hpp>
#include <motion_utils/marker/virtual_wall_marker_creator.hpp>
#include <rclcpp/rclcpp.hpp>

#include <autoware_planning_msgs/msg/path_with_lane_id.hpp>
#include <std_msgs/msg/string.hpp>
#include <tier4_debug_msgs/msg/float64_multi_array_stamped.hpp>

#include <lanelet2_core/LaneletMap.h>
#include <lanelet2_routing/RoutingGraph.h>

#include <algorithm>
#include <memory>
#include <set>
#include <string>
#include <utility>
#include <variant>
#include <vector>

namespace behavior_velocity_planner
{

using TimeDistanceArray = std::vector<std::pair<double /* time*/, double /* distance*/>>;

class IntersectionModule : public SceneModuleInterface
{
public:
  struct PlannerParam
  {
    struct Common
    {
      double attention_area_length;
      double attention_area_margin;
      double attention_area_angle_threshold;
      bool use_intersection_area;
      double default_stopline_margin;
      double stopline_overshoot_margin;
      double path_interpolation_ds;
      double max_accel;
      double max_jerk;
      double delay_response_time;
    } common;

    struct TurnDirection
    {
      bool left;
      bool right;
      bool straight;
    };

    struct StuckVehicle
    {
      TurnDirection turn_direction;
      bool use_stuck_stopline;
      double stuck_vehicle_detect_dist;
      double stuck_vehicle_velocity_threshold;
      bool disable_against_private_lane;
    } stuck_vehicle;

    struct YieldStuck
    {
      TurnDirection turn_direction;
      double distance_threshold;
    } yield_stuck;

    struct CollisionDetection
    {
      bool consider_wrong_direction_vehicle;
      double collision_detection_hold_time;
      double min_predicted_path_confidence;
      double keep_detection_velocity_threshold;
      struct VelocityProfile
      {
        bool use_upstream;
        double minimum_upstream_velocity;
        double default_velocity;
        double minimum_default_velocity;
      } velocity_profile;
      struct FullyPrioritized
      {
        double collision_start_margin_time;
        double collision_end_margin_time;
      } fully_prioritized;
      struct PartiallyPrioritized
      {
        double collision_start_margin_time;
        double collision_end_margin_time;
      } partially_prioritized;
      struct NotPrioritized
      {
        double collision_start_margin_time;
        double collision_end_margin_time;
      } not_prioritized;
      struct YieldOnGreeTrafficLight
      {
        double distance_to_assigned_lanelet_start;
        double duration;
        double object_dist_to_stopline;
      } yield_on_green_traffic_light;
      struct IgnoreOnAmberTrafficLight
      {
        double object_expected_deceleration;
      } ignore_on_amber_traffic_light;
      struct IgnoreOnRedTrafficLight
      {
        double object_margin_to_path;
      } ignore_on_red_traffic_light;
    } collision_detection;

    struct Occlusion
    {
      bool enable;
      double occlusion_attention_area_length;
      int free_space_max;
      int occupied_min;
      double denoise_kernel;
      double attention_lane_crop_curvature_threshold;
      double attention_lane_curvature_calculation_ds;
      struct CreepDuringPeeking
      {
        bool enable;
        double creep_velocity;
      } creep_during_peeking;
      double peeking_offset;
      double occlusion_required_clearance_distance;
      std::vector<double> possible_object_bbox;
      double ignore_parked_vehicle_speed_threshold;
      double occlusion_detection_hold_time;
      double temporal_stop_time_before_peeking;
      bool temporal_stop_before_attention_area;
      double creep_velocity_without_traffic_light;
      double static_occlusion_with_traffic_light_timeout;
    } occlusion;

    struct Debug
    {
      std::vector<int64_t> ttc;
    } debug;
  };

  enum OcclusionType {
    NOT_OCCLUDED,
    STATICALLY_OCCLUDED,
    DYNAMICALLY_OCCLUDED,
    RTC_OCCLUDED,  // actual occlusion does not exist, only disapproved by RTC
  };

  struct Indecisive
  {
    std::string error;
  };
  struct StuckStop
  {
    size_t closest_idx{0};
    size_t stuck_stopline_idx{0};
    std::optional<size_t> occlusion_stopline_idx{std::nullopt};
  };
  struct YieldStuckStop
  {
    size_t closest_idx{0};
    size_t stuck_stopline_idx{0};
  };
  struct NonOccludedCollisionStop
  {
    size_t closest_idx{0};
    size_t collision_stopline_idx{0};
    size_t occlusion_stopline_idx{0};
  };
  struct FirstWaitBeforeOcclusion
  {
    bool is_actually_occlusion_cleared{false};
    size_t closest_idx{0};
    size_t first_stopline_idx{0};
    size_t occlusion_stopline_idx{0};
  };
  // A state peeking to occlusion limit line in the presence of traffic light
  struct PeekingTowardOcclusion
  {
    // NOTE: if intersection_occlusion is disapproved externally through RTC,
    // it indicates "is_forcefully_occluded"
    bool is_actually_occlusion_cleared{false};
    bool temporal_stop_before_attention_required{false};
    size_t closest_idx{0};
    size_t collision_stopline_idx{0};
    size_t first_attention_stopline_idx{0};
    size_t occlusion_stopline_idx{0};
    // if null, it is dynamic occlusion and shows up intersection_occlusion(dyn)
    // if valid, it contains the remaining time to release the static occlusion stuck and shows up
    // intersection_occlusion(x.y)
    std::optional<double> static_occlusion_timeout{std::nullopt};
  };
  // A state detecting both collision and occlusion in the presence of traffic light
  struct OccludedCollisionStop
  {
    bool is_actually_occlusion_cleared{false};
    bool temporal_stop_before_attention_required{false};
    size_t closest_idx{0};
    size_t collision_stopline_idx{0};
    size_t first_attention_stopline_idx{0};
    size_t occlusion_stopline_idx{0};
    // if null, it is dynamic occlusion and shows up intersection_occlusion(dyn)
    // if valid, it contains the remaining time to release the static occlusion stuck
    std::optional<double> static_occlusion_timeout{std::nullopt};
  };
  struct OccludedAbsenceTrafficLight
  {
    bool is_actually_occlusion_cleared{false};
    bool collision_detected{false};
    bool temporal_stop_before_attention_required{false};
    size_t closest_idx{0};
    size_t first_attention_area_stopline_idx{0};
    size_t peeking_limit_line_idx{0};
  };
  struct Safe
  {
    // NOTE: if RTC is disapproved status, default stop lines are still needed.
    size_t closest_idx{0};
    size_t collision_stopline_idx{0};
    size_t occlusion_stopline_idx{0};
  };
  struct FullyPrioritized
  {
    bool collision_detected{false};
    size_t closest_idx{0};
    size_t collision_stopline_idx{0};
    size_t occlusion_stopline_idx{0};
  };
  using DecisionResult = std::variant<
    Indecisive,                   // internal process error, or over the pass judge line
    StuckStop,                    // detected stuck vehicle
    YieldStuckStop,               // detected yield stuck vehicle
    NonOccludedCollisionStop,     // detected collision while FOV is clear
    FirstWaitBeforeOcclusion,     // stop for a while before peeking to occlusion
    PeekingTowardOcclusion,       // peeking into occlusion while collision is not detected
    OccludedCollisionStop,        // occlusion and collision are both detected
    OccludedAbsenceTrafficLight,  // occlusion is detected in the absence of traffic light
    Safe,                         // judge as safe
    FullyPrioritized              // only detect vehicles violating traffic rules
    >;

  IntersectionModule(
    const int64_t module_id, const int64_t lane_id, std::shared_ptr<const PlannerData> planner_data,
    const PlannerParam & planner_param, const std::set<lanelet::Id> & associative_ids,
    const std::string & turn_direction, const bool has_traffic_light,
    const bool enable_occlusion_detection, rclcpp::Node & node, const rclcpp::Logger logger,
    const rclcpp::Clock::SharedPtr clock);

  /**
   * @brief plan go-stop velocity at traffic crossing with collision check between reference path
   * and object predicted path
   */
  bool modifyPathVelocity(PathWithLaneId * path, StopReason * stop_reason) override;

  visualization_msgs::msg::MarkerArray createDebugMarkerArray() override;
  motion_utils::VirtualWalls createVirtualWalls() override;

  const std::set<lanelet::Id> & getAssociativeIds() const { return associative_ids_; }

  UUID getOcclusionUUID() const { return occlusion_uuid_; }
  bool getOcclusionSafety() const { return occlusion_safety_; }
  double getOcclusionDistance() const { return occlusion_stop_distance_; }
  void setOcclusionActivation(const bool activation) { occlusion_activated_ = activation; }
  bool isOcclusionFirstStopRequired() { return occlusion_first_stop_required_; }

private:
  rclcpp::Node & node_;
  const int64_t lane_id_;
  const std::set<lanelet::Id> associative_ids_;
  const std::string turn_direction_;
  const bool has_traffic_light_;

  bool is_go_out_{false};
  bool is_permanent_go_{false};
  DecisionResult prev_decision_result_{Indecisive{""}};
  OcclusionType prev_occlusion_status_;

  // Parameter
  PlannerParam planner_param_;

  std::optional<util::IntersectionLanelets> intersection_lanelets_{std::nullopt};

  // for occlusion detection
  const bool enable_occlusion_detection_;
  std::optional<std::vector<lanelet::ConstLineString3d>> occlusion_attention_divisions_{
    std::nullopt};
  StateMachine collision_state_machine_;     //! for stable collision checking
  StateMachine before_creep_state_machine_;  //! for two phase stop
  StateMachine occlusion_stop_state_machine_;
  StateMachine temporal_stop_before_attention_state_machine_;
  StateMachine static_occlusion_timeout_state_machine_;

  // for pseudo-collision detection when ego just entered intersection on green light and upcoming
  // vehicles are very slow
  std::optional<rclcpp::Time> initial_green_light_observed_time_{std::nullopt};

  // for RTC
  const UUID occlusion_uuid_;
  bool occlusion_safety_{true};
  double occlusion_stop_distance_{0.0};
  bool occlusion_activated_{true};
  // for first stop in two-phase stop
  bool occlusion_first_stop_required_{false};

  void initializeRTCStatus();
  void prepareRTCStatus(
    const DecisionResult &, const autoware_planning_msgs::msg::PathWithLaneId & path);

  DecisionResult modifyPathVelocityDetail(PathWithLaneId * path, StopReason * stop_reason);

  bool checkStuckVehicle(
    const std::shared_ptr<const PlannerData> & planner_data,
    const util::PathLanelets & path_lanelets);

  bool checkYieldStuckVehicle(
    const util::TargetObjects & target_objects,
    const util::InterpolatedPathInfo & interpolated_path_info,
    const lanelet::ConstLanelets & attention_lanelets);

  util::TargetObjects generateTargetObjects(
    const util::IntersectionLanelets & intersection_lanelets,
    const std::optional<Polygon2d> & intersection_area) const;

  bool checkCollision(
<<<<<<< HEAD
    const autoware_planning_msgs::msg::PathWithLaneId & path, util::TargetObjects * target_objects,
    const util::PathLanelets & path_lanelets, const size_t closest_idx,
    const size_t last_intersection_stop_line_candidate_idx, const double time_delay,
    const util::TrafficPrioritizedLevel & traffic_prioritized_level);
=======
    const autoware_auto_planning_msgs::msg::PathWithLaneId & path,
    util::TargetObjects * target_objects, const util::PathLanelets & path_lanelets,
    const size_t closest_idx, const size_t last_intersection_stopline_candidate_idx,
    const double time_delay, const util::TrafficPrioritizedLevel & traffic_prioritized_level);
>>>>>>> 2e2f1847

  OcclusionType getOcclusionStatus(
    const nav_msgs::msg::OccupancyGrid & occ_grid,
    const std::vector<lanelet::CompoundPolygon3d> & attention_areas,
    const lanelet::ConstLanelets & adjacent_lanelets,
    const lanelet::CompoundPolygon3d & first_attention_area,
    const util::InterpolatedPathInfo & interpolated_path_info,
    const std::vector<lanelet::ConstLineString3d> & lane_divisions,
    const util::TargetObjects & target_objects, const geometry_msgs::msg::Pose & current_pose,
    const double occlusion_dist_thr);

  /*
  bool IntersectionModule::checkFrontVehicleDeceleration(
    lanelet::ConstLanelets & ego_lane_with_next_lane, lanelet::ConstLanelet & closest_lanelet,
    const Polygon2d & stuck_vehicle_detect_area,
    const autoware_perception_msgs::msg::PredictedObject & object,
    const double assumed_front_car_decel);
  */

  util::DebugData debug_data_;
  rclcpp::Publisher<std_msgs::msg::String>::SharedPtr decision_state_pub_;
  rclcpp::Publisher<tier4_debug_msgs::msg::Float64MultiArrayStamped>::SharedPtr ego_ttc_pub_;
  rclcpp::Publisher<tier4_debug_msgs::msg::Float64MultiArrayStamped>::SharedPtr object_ttc_pub_;
};

}  // namespace behavior_velocity_planner

#endif  // SCENE_INTERSECTION_HPP_<|MERGE_RESOLUTION|>--- conflicted
+++ resolved
@@ -341,17 +341,10 @@
     const std::optional<Polygon2d> & intersection_area) const;
 
   bool checkCollision(
-<<<<<<< HEAD
     const autoware_planning_msgs::msg::PathWithLaneId & path, util::TargetObjects * target_objects,
     const util::PathLanelets & path_lanelets, const size_t closest_idx,
-    const size_t last_intersection_stop_line_candidate_idx, const double time_delay,
+    const size_t last_intersection_stopline_candidate_idx, const double time_delay,
     const util::TrafficPrioritizedLevel & traffic_prioritized_level);
-=======
-    const autoware_auto_planning_msgs::msg::PathWithLaneId & path,
-    util::TargetObjects * target_objects, const util::PathLanelets & path_lanelets,
-    const size_t closest_idx, const size_t last_intersection_stopline_candidate_idx,
-    const double time_delay, const util::TrafficPrioritizedLevel & traffic_prioritized_level);
->>>>>>> 2e2f1847
 
   OcclusionType getOcclusionStatus(
     const nav_msgs::msg::OccupancyGrid & occ_grid,
