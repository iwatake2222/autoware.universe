// Copyright 2023 TIER IV, Inc.
//
// Licensed under the Apache License, Version 2.0 (the "License");
// you may not use this file except in compliance with the License.
// You may obtain a copy of the License at
//
//     http://www.apache.org/licenses/LICENSE-2.0
//
// Unless required by applicable law or agreed to in writing, software
// distributed under the License is distributed on an "AS IS" BASIS,
// WITHOUT WARRANTIES OR CONDITIONS OF ANY KIND, either express or implied.
// See the License for the specific language governing permissions and
// limitations under the License.

#include <behavior_velocity_planner_common/utilization/arc_lane_util.hpp>
#include <tier4_autoware_utils/geometry/geometry.hpp>

#include <autoware_planning_msgs/msg/path_with_lane_id.hpp>

#ifdef ROS_DISTRO_GALACTIC
#include <tf2_eigen/tf2_eigen.h>
#include <tf2_geometry_msgs/tf2_geometry_msgs.h>
#else
#include <tf2_eigen/tf2_eigen.hpp>

#include <tf2_geometry_msgs/tf2_geometry_msgs.hpp>
#endif

#include <algorithm>
#include <memory>
#include <utility>
#include <vector>

namespace
{
geometry_msgs::msg::Point operator+(
  const geometry_msgs::msg::Point & p1, const geometry_msgs::msg::Point & p2)
{
  geometry_msgs::msg::Point p;
  p.x = p1.x + p2.x;
  p.y = p1.y + p2.y;
  p.z = p1.z + p2.z;

  return p;
}

geometry_msgs::msg::Point operator*(const geometry_msgs::msg::Point & p, const double v)
{
  geometry_msgs::msg::Point multiplied_p;
  multiplied_p.x = p.x * v;
  multiplied_p.y = p.y * v;
  multiplied_p.z = p.z * v;

  return multiplied_p;
}

/*
geometry_msgs::msg::Point operator*(const double v, const geometry_msgs::msg::Point & p)
{
return p * v;
}
*/
}  // namespace

namespace behavior_velocity_planner::arc_lane_utils
{

double calcSignedDistance(const geometry_msgs::msg::Pose & p1, const geometry_msgs::msg::Point & p2)
{
  Eigen::Affine3d map2p1;
  tf2::fromMsg(p1, map2p1);
  const auto basecoords_p2 = map2p1.inverse() * Eigen::Vector3d(p2.x, p2.y, p2.z);
  return basecoords_p2.x() >= 0 ? basecoords_p2.norm() : -basecoords_p2.norm();
}

// calculate one collision point between the line (from p1 to p2) and the line (from p3 to p4)

std::optional<geometry_msgs::msg::Point> checkCollision(
  const geometry_msgs::msg::Point & p1, const geometry_msgs::msg::Point & p2,
  const geometry_msgs::msg::Point & p3, const geometry_msgs::msg::Point & p4)
{
  const double det = (p2.x - p1.x) * (p4.y - p3.y) - (p2.y - p1.y) * (p4.x - p3.x);

  if (det == 0.0) {
    // collision is not one point.
    return std::nullopt;
  }

  const double t1 = ((p4.y - p3.y) * (p4.x - p1.x) - (p4.x - p3.x) * (p4.y - p1.y)) / det;
  const double t2 = ((p2.x - p1.x) * (p4.y - p1.y) - (p2.y - p1.y) * (p4.x - p1.x)) / det;

  // check collision is outside the segment line
  if (t1 < 0.0 || 1.0 < t1 || t2 < 0.0 || 1.0 < t2) {
    return std::nullopt;
  }

  return p1 * (1.0 - t1) + p2 * t1;
}

<<<<<<< HEAD
boost::optional<PathIndexWithOffset> findOffsetSegment(
  const autoware_planning_msgs::msg::PathWithLaneId & path, const size_t index, const double offset)
=======
std::optional<PathIndexWithOffset> findOffsetSegment(
  const autoware_auto_planning_msgs::msg::PathWithLaneId & path, const size_t index,
  const double offset)
>>>>>>> 2e2f1847
{
  if (offset >= 0) {
    return findForwardOffsetSegment(path, index, offset);
  }

  return findBackwardOffsetSegment(path, index, -offset);
}

<<<<<<< HEAD
boost::optional<PathIndexWithPose> createTargetPoint(
  const autoware_planning_msgs::msg::PathWithLaneId & path, const LineString2d & stop_line,
=======
std::optional<PathIndexWithPose> createTargetPoint(
  const autoware_auto_planning_msgs::msg::PathWithLaneId & path, const LineString2d & stop_line,
>>>>>>> 2e2f1847
  const size_t lane_id, const double margin, const double vehicle_offset)
{
  // Find collision segment
  const auto collision_segment = findCollisionSegment(path, stop_line, lane_id);
  if (!collision_segment) {
    // No collision
    return {};
  }

  // Calculate offset length from stop line
  // Use '-' to make the positive direction is forward
  const double offset_length = -(margin + vehicle_offset);

  // Find offset segment
  const auto offset_segment = findOffsetSegment(path, *collision_segment, offset_length);
  if (!offset_segment) {
    // No enough path length
    return {};
  }

  const auto target_pose = calcTargetPose(path, *offset_segment);

  const auto front_idx = offset_segment->first;
  return std::make_pair(front_idx, target_pose);
}
}  // namespace behavior_velocity_planner::arc_lane_utils<|MERGE_RESOLUTION|>--- conflicted
+++ resolved
@@ -97,14 +97,8 @@
   return p1 * (1.0 - t1) + p2 * t1;
 }
 
-<<<<<<< HEAD
-boost::optional<PathIndexWithOffset> findOffsetSegment(
+std::optional<PathIndexWithOffset> findOffsetSegment(
   const autoware_planning_msgs::msg::PathWithLaneId & path, const size_t index, const double offset)
-=======
-std::optional<PathIndexWithOffset> findOffsetSegment(
-  const autoware_auto_planning_msgs::msg::PathWithLaneId & path, const size_t index,
-  const double offset)
->>>>>>> 2e2f1847
 {
   if (offset >= 0) {
     return findForwardOffsetSegment(path, index, offset);
@@ -113,13 +107,8 @@
   return findBackwardOffsetSegment(path, index, -offset);
 }
 
-<<<<<<< HEAD
-boost::optional<PathIndexWithPose> createTargetPoint(
+std::optional<PathIndexWithPose> createTargetPoint(
   const autoware_planning_msgs::msg::PathWithLaneId & path, const LineString2d & stop_line,
-=======
-std::optional<PathIndexWithPose> createTargetPoint(
-  const autoware_auto_planning_msgs::msg::PathWithLaneId & path, const LineString2d & stop_line,
->>>>>>> 2e2f1847
   const size_t lane_id, const double margin, const double vehicle_offset)
 {
   // Find collision segment
