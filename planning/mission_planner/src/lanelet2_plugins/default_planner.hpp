// Copyright 2019 Autoware Foundation
//
// Licensed under the Apache License, Version 2.0 (the "License");
// you may not use this file except in compliance with the License.
// You may obtain a copy of the License at
//
//     http://www.apache.org/licenses/LICENSE-2.0
//
// Unless required by applicable law or agreed to in writing, software
// distributed under the License is distributed on an "AS IS" BASIS,
// WITHOUT WARRANTIES OR CONDITIONS OF ANY KIND, either express or implied.
// See the License for the specific language governing permissions and
// limitations under the License.

#ifndef LANELET2_PLUGINS__DEFAULT_PLANNER_HPP_
#define LANELET2_PLUGINS__DEFAULT_PLANNER_HPP_

#include <mission_planner/mission_planner_plugin.hpp>
#include <rclcpp/rclcpp.hpp>
#include <route_handler/route_handler.hpp>
#include <vehicle_info_util/vehicle_info_util.hpp>

#include <autoware_map_msgs/msg/lanelet_map_bin.hpp>
#include <autoware_planning_msgs/msg/lanelet_route.hpp>
#include <geometry_msgs/msg/pose_stamped.hpp>

#include <lanelet2_routing/RoutingGraph.h>
#include <lanelet2_traffic_rules/TrafficRulesFactory.h>

#include <memory>
#include <vector>

namespace mission_planner::lanelet2
{

struct DefaultPlannerParameters
{
  double goal_angle_threshold_deg;
  bool enable_correct_goal_pose;
  bool consider_no_drivable_lanes;
  bool check_footprint_inside_lanes;
};

class DefaultPlanner : public mission_planner::PlannerPlugin
{
public:
  void initialize(rclcpp::Node * node) override;
  void initialize(rclcpp::Node * node, const LaneletMapBin::ConstSharedPtr msg) override;
  bool ready() const override;
  LaneletRoute plan(const RoutePoints & points) override;
  MarkerArray visualize(const LaneletRoute & route) const override;
  MarkerArray visualize_debug_footprint(tier4_autoware_utils::LinearRing2d goal_footprint_) const;
  vehicle_info_util::VehicleInfo vehicle_info_;

private:
  using RouteSections = std::vector<autoware_planning_msgs::msg::LaneletSegment>;
  using Pose = geometry_msgs::msg::Pose;
  bool is_graph_ready_;
  lanelet::LaneletMapPtr lanelet_map_ptr_;
  lanelet::routing::RoutingGraphPtr routing_graph_ptr_;
  lanelet::traffic_rules::TrafficRulesPtr traffic_rules_ptr_;
  lanelet::ConstLanelets road_lanelets_;
  lanelet::ConstLanelets shoulder_lanelets_;
  route_handler::RouteHandler route_handler_;

  DefaultPlannerParameters param_;

  rclcpp::Node * node_;
  rclcpp::Subscription<LaneletMapBin>::SharedPtr map_subscriber_;
  rclcpp::Publisher<MarkerArray>::SharedPtr pub_goal_footprint_marker_;

  void initialize_common(rclcpp::Node * node);
<<<<<<< HEAD
  void map_callback(const LaneletMapBin::ConstSharedPtr msg);
  bool check_goal_footprint(
=======
  void map_callback(const HADMapBin::ConstSharedPtr msg);

  /**
   * @brief check if the goal_footprint is within the combined lanelet of route_lanelets plus the
   * succeeding lanelets around the goal
   * @attention this function will terminate when the accumulated search length from the initial
   * current_lanelet exceeds max_longitudinal_offset_m + search_margin, so under normal assumptions
   * (i.e. the map is composed of finite elements of practically normal sized lanelets), it is
   * assured to terminate
   * @param current_lanelet the start lanelet to begin recursive query
   * @param combined_prev_lanelet initial entire route_lanelets plus the small consecutive lanelets
   * around the goal during the query
   * @param next_lane_length the accumulated total length from the start lanelet of the search to
   * the lanelet of current goal query
   */
  bool check_goal_footprint_inside_lanes(
>>>>>>> 1397e911
    const lanelet::ConstLanelet & current_lanelet,
    const lanelet::ConstLanelet & combined_prev_lanelet,
    const tier4_autoware_utils::Polygon2d & goal_footprint, double & next_lane_length,
    const double search_margin = 2.0);

  /**
   * @brief return true if (1)the goal is in parking area or (2)the goal is on the lanes and the
   * footprint around the goal does not overlap the lanes
   */
  bool is_goal_valid(const geometry_msgs::msg::Pose & goal, lanelet::ConstLanelets path_lanelets);

  /**
   * @brief project the specified goal pose onto the goal lanelet(the last preferred lanelet of
   * route_sections) and return the z-aligned goal position
   */
  Pose refine_goal_height(const Pose & goal, const RouteSections & route_sections);

  void updateRoute(const PlannerPlugin::LaneletRoute & route);
  void clearRoute();
};

}  // namespace mission_planner::lanelet2

#endif  // LANELET2_PLUGINS__DEFAULT_PLANNER_HPP_<|MERGE_RESOLUTION|>--- conflicted
+++ resolved
@@ -70,11 +70,7 @@
   rclcpp::Publisher<MarkerArray>::SharedPtr pub_goal_footprint_marker_;
 
   void initialize_common(rclcpp::Node * node);
-<<<<<<< HEAD
   void map_callback(const LaneletMapBin::ConstSharedPtr msg);
-  bool check_goal_footprint(
-=======
-  void map_callback(const HADMapBin::ConstSharedPtr msg);
 
   /**
    * @brief check if the goal_footprint is within the combined lanelet of route_lanelets plus the
@@ -90,7 +86,6 @@
    * the lanelet of current goal query
    */
   bool check_goal_footprint_inside_lanes(
->>>>>>> 1397e911
     const lanelet::ConstLanelet & current_lanelet,
     const lanelet::ConstLanelet & combined_prev_lanelet,
     const tier4_autoware_utils::Polygon2d & goal_footprint, double & next_lane_length,
