--- conflicted
+++ resolved
@@ -842,42 +842,29 @@
       }
       Polygon2d object_polygon{};
       Polygon2d one_step_move_vehicle_polygon;
-<<<<<<< HEAD
-      // create one step polygon for vehicle
+      bool found_collision_object = false;
       if (obj.shape.type == autoware_perception_msgs::msg::Shape::CYLINDER) {
-=======
-      bool found_collision_object = false;
-      if (obj.shape.type == autoware_auto_perception_msgs::msg::Shape::CYLINDER) {
         object_polygon = convertCylindricalObjectToGeometryPolygon(
           obj.kinematics.initial_pose_with_covariance.pose, obj.shape);
 
->>>>>>> 1397e911
         createOneStepPolygon(
           p_front, p_back, one_step_move_vehicle_polygon, vehicle_info,
           stop_param.pedestrian_lateral_margin);
 
-<<<<<<< HEAD
+        found_collision_object = bg::intersects(one_step_move_vehicle_polygon, object_polygon);
       } else if (obj.shape.type == autoware_perception_msgs::msg::Shape::BOUNDING_BOX) {
-=======
-        found_collision_object = bg::intersects(one_step_move_vehicle_polygon, object_polygon);
-      } else if (obj.shape.type == autoware_auto_perception_msgs::msg::Shape::BOUNDING_BOX) {
         const double & length_m = obj.shape.dimensions.x / 2;
         const double & width_m = obj.shape.dimensions.y / 2;
         object_polygon = convertBoundingBoxObjectToGeometryPolygon(
           obj.kinematics.initial_pose_with_covariance.pose, length_m, length_m, width_m);
->>>>>>> 1397e911
         createOneStepPolygon(
           p_front, p_back, one_step_move_vehicle_polygon, vehicle_info,
           stop_param.vehicle_lateral_margin);
 
-<<<<<<< HEAD
+        found_collision_object = bg::intersects(one_step_move_vehicle_polygon, object_polygon);
       } else if (obj.shape.type == autoware_perception_msgs::msg::Shape::POLYGON) {
-=======
-        found_collision_object = bg::intersects(one_step_move_vehicle_polygon, object_polygon);
-      } else if (obj.shape.type == autoware_auto_perception_msgs::msg::Shape::POLYGON) {
         object_polygon = convertPolygonObjectToGeometryPolygon(
           obj.kinematics.initial_pose_with_covariance.pose, obj.shape);
->>>>>>> 1397e911
         createOneStepPolygon(
           p_front, p_back, one_step_move_vehicle_polygon, vehicle_info,
           stop_param.unknown_lateral_margin);
@@ -948,37 +935,7 @@
       planner_data.nearest_collision_point_time =
         intersected_predicted_obj.at(nearest_collision_object_index).detection_time;
 
-<<<<<<< HEAD
-      // create one step polygon for vehicle collision debug
-      Polygon2d one_step_move_vehicle_polygon;
-      Polygon2d object_polygon{};
-
-      const auto & obj = predicted_object_history_.at(nearest_collision_object_index).object;
-      if (obj.shape.type == autoware_perception_msgs::msg::Shape::CYLINDER) {
-        createOneStepPolygon(
-          p_front, p_back, one_step_move_vehicle_polygon, vehicle_info,
-          stop_param.pedestrian_lateral_margin);
-        object_polygon = convertCylindricalObjectToGeometryPolygon(
-          obj.kinematics.initial_pose_with_covariance.pose, obj.shape);
-      } else if (obj.shape.type == autoware_perception_msgs::msg::Shape::BOUNDING_BOX) {
-        createOneStepPolygon(
-          p_front, p_back, one_step_move_vehicle_polygon, vehicle_info,
-          stop_param.vehicle_lateral_margin);
-        const double & length_m = obj.shape.dimensions.x / 2;
-        const double & width_m = obj.shape.dimensions.y / 2;
-        object_polygon = convertBoundingBoxObjectToGeometryPolygon(
-          obj.kinematics.initial_pose_with_covariance.pose, length_m, length_m, width_m);
-
-      } else if (obj.shape.type == autoware_perception_msgs::msg::Shape::POLYGON) {
-        createOneStepPolygon(
-          p_front, p_back, one_step_move_vehicle_polygon, vehicle_info,
-          stop_param.unknown_lateral_margin);
-        object_polygon = convertPolygonObjectToGeometryPolygon(
-          obj.kinematics.initial_pose_with_covariance.pose, obj.shape);
-      }
-=======
       // debug
->>>>>>> 1397e911
       debug_ptr_->pushObstaclePoint(planner_data.nearest_collision_point, PointType::Stop);
 
       if (node_param_.enable_z_axis_obstacle_filtering) {
